use std::{
   collections::HashMap,
   sync::{Arc, atomic::AtomicU8},
   time::Instant,
};

use anyhow::Context;
use bitvec::vec::BitVec;
use bytes::Bytes;
use dashmap::DashSet;
use kameo::{
   Actor,
   actor::{ActorRef, WeakActorRef},
   mailbox::Signal,
   prelude::{Context as KameoContext, MailboxReceiver, Message},
};
use messages::{ExtendedMessage, ExtendedMessageType, PeerMessages};
use stream::{PeerSend, PeerStream};
use tracing::{debug, info, instrument, trace, warn};

use crate::{
   errors::PeerActorError,
   hashes::InfoHash,
   peer::Peer,
   protocol::{stream::PeerRecv, *},
   torrent::{TorrentActor, TorrentMessage, TorrentRequest, TorrentResponse},
};

const PEER_KEEPALIVE_TIMEOUT: u64 = 10;
const PEER_DISCONNECT_TIMEOUT: u64 = 20;

/// The actor that handles all communications with a given peer.
pub(crate) struct PeerActor {
   /// The peers state and statistics
   peer: Peer,
   /// The stream connecting to the peer -- either TCP or uTP
   stream: PeerStream,
   /// The [TorrentActor] that manages this peer
   supervisor: ActorRef<TorrentActor>,

   pending_block_requests: Arc<DashSet<(usize, usize, usize)>>,
}

impl PeerActor {
   /// Sends an extended handshake in return if the received extended message
   /// was a handshake.
   async fn send_extended_handshake(&mut self, extended_id: u8) {
      // If this is an Extended handshake, send a handshake in response.
      if extended_id == 0 {
         let mut supported_extensions = HashMap::new();
         supported_extensions.insert("ut_metadata".into(), 2);
         let mut extended_message = ExtendedMessage::new();
         extended_message.supported_extensions = Some(supported_extensions);
         let message = PeerMessages::Extended(extended_id, Box::new(Some(extended_message)), None);

         self
            .stream
            .send(message)
            .await
            .expect("Something went wrong when sending the Extended Message handshake");
      }
   }

   #[instrument(skip(self, actor_ref, signal), fields(peer_addr = %self.stream, peer_id = %self.peer.id.unwrap()))]
   fn check_message_signal(
      &mut self, actor_ref: WeakActorRef<Self>, signal: Result<PeerMessages, PeerActorError>,
   ) -> Option<Signal<Self>> {
      match signal {
         Ok(msg) => Some(Signal::Message {
            message: Box::new(msg),
            actor_ref: actor_ref.upgrade()?.clone(),
            reply: None,
            sent_within_actor: true,
         }),
         Err(e) => {
            use std::io::ErrorKind::*;
            debug!(error = ?e, "Peer errored");
            match e {
               PeerActorError::Io(e) | PeerActorError::ReceiveFailed(e) => {
                  if e.kind() == UnexpectedEof || e.kind() == ConnectionReset {
                     Some(Signal::Stop)
                  } else {
                     None
                  }
               }
               _ => None,
            }
         }
      }
   }

   /// Handles an incoming extended message.
   ///
   /// This message will handle Extended handshakes as specified in [BEP
   /// 0010](https://www.bittorrent.org/beps/bep_0010.html), and the 3 extension messages as specified
   /// in [BEP 0009](https://www.bittorrent.org/beps/bep_0009.html), with the exception of
   /// `Reject`.
   #[instrument(skip(self, _extended_id, extended_message, metadata), fields(peer_addr = %self.stream, peer_id = %self.peer.id.unwrap()))]
   async fn handle_extended_message(
      &mut self, _extended_id: u8, extended_message: Option<ExtendedMessage>,
      metadata: &Option<Bytes>,
   ) {
      if let Some(extended_message) = extended_message {
         // Save metadata to Peer
         if extended_message.is_bep_0009_data().unwrap_or_default()
            && let Some(metadata) = metadata
         {
            if let Err(e) = self.peer.info.append_to_bytes(metadata) {
               trace!(error = %e, "Failed to append metadata bytes");
            } else {
               // Request next piece if we don't have all the piece bytes
               if !self.peer.info.have_all_bytes() {
                  let next_piece = extended_message.piece.expect("Should always be Some") + 1;

                  self
                     .request_metadata(extended_message.metadata_size, next_piece)
                     .await;
               }
            }
         }

         if let Ok(id) = extended_message.supports_bep_0009() {
            self.peer.set_bep_0009(id);

            // If peer has metadata and we don't already have it, request metadata from peer
            if let Some(metadata_size) = extended_message.metadata_size {
               let needs_info_dict = match self.supervisor.ask(TorrentRequest::HasInfoDict).await {
                  Ok(TorrentResponse::HasInfoDict(r)) => r.is_none(),
                  _ => unreachable!(),
               };

               let piece_num = extended_message.piece.unwrap_or(0);

               // Sends initial metadata request (we have no metadata pieces yet)
               if piece_num == 0 && needs_info_dict {
                  trace!(needs_info_dict, "Sending initial metadata request");
                  self.request_metadata(Some(metadata_size), piece_num).await;
               }
            }
         }
      }

      if self.peer.info.have_all_bytes() {
         trace!("Peer has all info bytes, sending them to supervisor...");
         self
            .supervisor
            .tell(TorrentMessage::InfoBytes(self.peer.info.info_bytes()))
            .await
            .unwrap();
      }
   }

   /// Contains the logic for requesting a piece from a peer under [BEP 0009](https://www.bittorrent.org/beps/bep_0009.html)/[BEP 0010](https://www.bittorrent.org/beps/bep_0010.html). This function expects the exact piece to be specified -- in other words, when requesting the next piece of metadata, this function will not automatically increment the `piece` field. The caller of the function is expected to handle this.
   #[instrument(skip(self), fields(peer_addr = %self.stream, peer_id = %self.peer.id.unwrap()))]
   async fn request_metadata(&mut self, metadata_size: Option<usize>, piece: usize) {
      if let Some(size) = metadata_size {
         self.peer.info.set_info_size(size);
      }

      if self.peer.info.info_size() > 0 && !self.peer.info.have_all_bytes() {
         let mut extended_message = ExtendedMessage::new();
         extended_message.piece = Some(piece);
         extended_message.msg_type = Some(ExtendedMessageType::Request);

         let message = PeerMessages::Extended(
            self.peer.bep_0009_id(),
            Box::new(Some(extended_message)),
            None,
         );

         if let Err(e) = self.stream.send(message).await {
            trace!(error = %e, piece, "Failed to send metadata request");
         }
      } else {
         trace!(
            info_size = self.peer.info.info_size(),
            "Peer already has all metadata bytes or info size is invalid"
         );
      }
   }

   /// Checks if the peer has any bits in the bitfield that we don't have, and
   /// sends an interested message if so.
   #[instrument(skip(self), fields(peer_addr = %self.stream, peer_id = %self.peer.id.unwrap()))]
   async fn determine_interest(&mut self) {
      let msg = TorrentRequest::Bitfield;

      let their_bitfield = self.peer.pieces.clone();
      let our_bitfield = match self.supervisor.ask(msg).await.unwrap() {
         TorrentResponse::Bitfield(bitfield) => bitfield,
         _ => unreachable!("Unexpected response from supervisor"),
      };

      let is_our_bitfield_empty = our_bitfield.is_empty();

      // Find pieces the peer has that we don't have
      let their_bitfield = (*their_bitfield).clone();
      let our_bitfield = (*our_bitfield).clone();
      let peer_has_we_dont = their_bitfield & !our_bitfield;

      let has_interesting_pieces = peer_has_we_dont.any();

      if is_our_bitfield_empty || has_interesting_pieces {
         self
            .stream
            .send(PeerMessages::Interested)
            .await
            .expect("Failed to send Interested message to peer");

         debug!(
            "Peer has {} pieces we are interested in",
            peer_has_we_dont.count_ones()
         );
      } else {
         self
            .stream
            .send(PeerMessages::NotInterested)
            .await
            .expect("Failed to send NotInterested message to peer");

         debug!("Peer has no pieces we need - not interested");
      }

      self.peer.set_am_interested(has_interesting_pieces);
   }
}

impl Actor for PeerActor {
   type Args = (Peer, PeerStream, ActorRef<TorrentActor>, InfoHash);
   type Error = PeerActorError;

   /// At this point, the peer has already been handshaked with. No other
   /// messages have been sent or received from the peer.
   async fn on_start(args: Self::Args, _: ActorRef<Self>) -> Result<Self, Self::Error> {
      let (peer, mut stream, supervisor, info_hash) = args;

      info!(peer_id = %peer.id.unwrap(),  peer_addr = %stream, torrent_id = %info_hash, "Peer connected");
      let msg = TorrentRequest::Bitfield;
      let bitfield = match supervisor.ask(msg).await.unwrap() {
         TorrentResponse::Bitfield(bitfield) => bitfield,
         _ => unreachable!("Unexpected response from supervisor"),
      };

      // Dont send `BitVec::EMPTY`
      if !bitfield.is_empty() {
         stream.send(PeerMessages::Bitfield(bitfield)).await?;
      }

      Ok(Self {
         peer,
         stream,
         supervisor,
         pending_block_requests: Arc::new(DashSet::new()),
      })
   }

   /// Coerces messages from the [PeerStream] to a [Message]
   #[instrument(skip(self, actor_ref, mailbox_rx), fields(peer_addr = %self.stream, peer_id = %self.peer.id.unwrap()))]
   async fn next(
      &mut self, actor_ref: WeakActorRef<Self>, mailbox_rx: &mut MailboxReceiver<Self>,
   ) -> Option<Signal<Self>> {
      // Disconnects the peer by killing the actor if a message has not been received
      // within the last 15 seconds, *only after* sending a KeepAlive message when a
      // message has not been received with the last 10 seconds.
      let last_message = self
         .peer
         .last_message_received()
         .unwrap_or_else(Instant::now)
         .elapsed()
         .as_secs();

      if last_message > PEER_KEEPALIVE_TIMEOUT {
         self
            .stream
            .send(PeerMessages::KeepAlive)
            .await
            .context("Peer connection closed")
            .expect("Failed to send Keep Alive message to peer");
      }

      if last_message > PEER_DISCONNECT_TIMEOUT {
         let id = self.peer.id.expect("Peer ID should exist");
         self
            .supervisor
            .tell(TorrentMessage::KillPeer(id))
            .await
            .expect("Failed to tell supervisor to kill peer");
         // The supervisor will kill the peer manually, no need to do it
         // ourselves.
      }

      tokio::select! {
         signal = mailbox_rx.recv() => signal,
<<<<<<< HEAD
         msg = self.stream.recv() => {

            let Some(actor_ref) = actor_ref.upgrade() else {
               error!("Failed to upgrade weak actor reference");
               return None;
            };

            Some(Signal::Message {
               message: Box::new(msg.expect("PeerStream closed")),
               actor_ref,
               reply: None,
               sent_within_actor: true,
            })
         }
=======
         msg = self.stream.recv() =>  self.check_message_signal(actor_ref, msg)
>>>>>>> 06f5999c
      }
   }
}

impl Message<PeerMessages> for PeerActor {
   type Reply = ();

   #[instrument(skip(self, msg), fields(peer_addr = %self.stream, peer_id = %self.peer.id.unwrap(), message = %msg))]
   async fn handle(
      &mut self, msg: PeerMessages, _: &mut KameoContext<Self, Self::Reply>,
   ) -> Self::Reply {
      self.peer.update_last_message_received();
      match msg {
         PeerMessages::Piece(index, offset, data) => {
            trace!(
               piece_index = index,
               offset,
               data_len = data.len(),
               "Received piece data"
            );
            self.peer.increment_bytes_downloaded(data.len());
            let key = (index as usize, offset as usize, data.len());
            // Only send the piece to the supervisor if they request it or it hasn't been
            // cancelled
            if self.pending_block_requests.contains(&key) {
               self.pending_block_requests.remove(&key);

               let supervisor_msg =
                  TorrentMessage::IncomingPiece(index as usize, offset as usize, data);

               let _ = self
                  .supervisor
                  .tell(supervisor_msg)
                  .await
                  .context("Failed to send piece to tracker");
            }
         }
         PeerMessages::Choke => {
            self.peer.set_am_choked(true);
            trace!("Peer choked us");
         }
         PeerMessages::Unchoke => {
            self.peer.update_last_optimistic_unchoke();
            self.peer.set_am_choked(false);
            trace!("Peer unchoked us");
         }
         PeerMessages::Interested => {
            self.peer.set_interested(true);
            trace!("Peer is interested in our pieces");
         }
         PeerMessages::NotInterested => {
            self.peer.set_interested(false);
            trace!("Peer is not interested in our pieces");
         }
         PeerMessages::KeepAlive => {
            trace!("Received keep alive");
            self
               .stream
               .send(PeerMessages::KeepAlive)
               .await
               .expect("Failed to send keep alive");
         }
         PeerMessages::Have(piece_index) => {
            trace!(piece_index, "Peer has a new piece");
            let idx = piece_index as usize;
            if idx < self.peer.pieces.len() {
               let was_set = self.peer.pieces[idx];
               self.peer.pieces.set_aliased(idx, true);
               // If this is a new piece, our interest may change.
               if !was_set {
                  self.determine_interest().await;
               }
            } else {
               warn!(
                  piece_index,
                  len = self.peer.pieces.len(),
                  "Have index out of bounds; ignoring"
               );
            }
         }
         PeerMessages::Request(index, offset, length) => {
            debug!(
               piece_index = index,
               offset, length, "Peer requested piece data"
            );
            let supervisor_message =
               TorrentRequest::Request(index as usize, offset as usize, length as usize);
            let res = self
               .supervisor
               .ask(supervisor_message)
               .await
               .context("Failed to send piece to tracker")
               .expect("Failed to get piece");

            match res {
               TorrentResponse::Request(index, offset, data) => {
                  self
                     .stream
                     .send(PeerMessages::Piece(index as u32, offset as u32, data))
                     .await
                     .expect("Failed to send piece");
               }
               _ => unreachable!(),
            };
         }
         PeerMessages::Extended(extended_id, extended_message, metadata) => {
            // If the message is a handshake, send a handshake in return
            if extended_id == 0 {
               self.send_extended_handshake(0).await;
            }
            self
               .handle_extended_message(extended_id, *extended_message, &metadata)
               .await;
         }
         PeerMessages::Cancel(index, offset, length) => {
            debug!(
               piece_index = index,
               offset, length, "Peer cancelled piece request"
            );
            todo!()
         }
         PeerMessages::Bitfield(bitfield) => {
            self.peer.pieces = bitfield;
            self.determine_interest().await;
         }
         PeerMessages::Handshake(_) => {
            warn!("Received unexpected handshake from peer");
         }
      }
   }
}

#[derive(Clone, Debug)]
#[allow(dead_code)]
pub(crate) enum PeerTell {
   NeedPiece(usize, usize, usize),
   CancelPiece(usize, usize, usize),
   HaveInfoDict(Arc<BitVec<AtomicU8>>),
   Have(usize),
}

impl Message<PeerTell> for PeerActor {
   type Reply = ();

   #[instrument(skip(self), fields(peer_addr = %self.stream, peer_id = %self.peer.id.unwrap()))]
   async fn handle(&mut self, msg: PeerTell, _: &mut KameoContext<Self, Self::Reply>) {
      match msg {
         PeerTell::NeedPiece(index, begin, length) => {
            let piece_exists = matches!(self.peer.pieces.get(index).as_deref(), Some(true));

            if !piece_exists {
               trace!(
                  piece_index = index,
                  "Peer does not have piece, not sending request"
               );
               return;
            }

            self
               .stream
               .send(PeerMessages::Request(
                  index as u32,
                  begin as u32,
                  length as u32,
               ))
               .await
               .expect("Failed to send piece request");
            self.pending_block_requests.insert((index, begin, length));
            trace!(piece_index = index, "Sent piece request to peer");
         }
         PeerTell::CancelPiece(index, begin, length) => {
            if !self
               .pending_block_requests
               .contains(&(index, begin, length))
            {
               return; // Silently ignore if we don't have the request
            }
            // TODO: Refactor PeerStream to allow for cancelling requests
            // This can't be done yet because it would require a refactor of PeerStream, for
            // now we'll just ignore the request
            // self
            //   .stream
            //   .send(PeerMessages::Cancel(
            //      index as u32,
            //      begin as u32,
            //      length as u32,
            //   ))
            //   .await
            //   .expect("Failed to send piece request");
            self.pending_block_requests.remove(&(index, begin, length));
         }
         PeerTell::HaveInfoDict(bitfield) => {
            self
               .stream
               .send(PeerMessages::Bitfield(bitfield))
               .await
               .expect("Failed to send bitfield");
            trace!("Sent bitfield to peer");
         }
         PeerTell::Have(piece) => {
            if let Err(e) = self.stream.send(PeerMessages::Have(piece as u32)).await {
               trace!(piece_num = piece, error = %e, "Failed to send Have message to peer");
            }
         }
      }
   }
}<|MERGE_RESOLUTION|>--- conflicted
+++ resolved
@@ -291,24 +291,7 @@
 
       tokio::select! {
          signal = mailbox_rx.recv() => signal,
-<<<<<<< HEAD
-         msg = self.stream.recv() => {
-
-            let Some(actor_ref) = actor_ref.upgrade() else {
-               error!("Failed to upgrade weak actor reference");
-               return None;
-            };
-
-            Some(Signal::Message {
-               message: Box::new(msg.expect("PeerStream closed")),
-               actor_ref,
-               reply: None,
-               sent_within_actor: true,
-            })
-         }
-=======
          msg = self.stream.recv() =>  self.check_message_signal(actor_ref, msg)
->>>>>>> 06f5999c
       }
    }
 }
