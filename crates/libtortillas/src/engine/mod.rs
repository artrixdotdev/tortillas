use std::{
   collections::{HashMap, HashSet},
   net::SocketAddr,
   str::FromStr,
   sync::Arc,
};

<<<<<<< HEAD
use anyhow::{anyhow, Error, Result};
use bitvec::{bitvec, order::Lsb0, vec::BitVec};
use futures::{
   stream::{self, FuturesUnordered},
   StreamExt,
};
use librqbit_utp::{UtpSocket, UtpSocketUdp};
use tokio::{
   net::TcpListener,
   sync::{mpsc, Mutex, RwLock},
   task::JoinSet,
=======
use anyhow::{Error, Result, anyhow};
use bitvec::vec::BitVec;
use librqbit_utp::{UtpSocket, UtpSocketUdp};
use tokio::{
   net::TcpListener,
   sync::{Mutex, mpsc},
>>>>>>> 1e424326
   time::{Duration, Instant},
};
use tracing::{debug, error, info, instrument, trace, warn};

use crate::{
   hashes::Hash,
   parser::MetaInfo,
   peers::{
      Peer, PeerId, PeerKey,
      commands::{PeerCommand, PeerResponse},
      stream::PeerStream,
   },
};

type PeerMessenger = (mpsc::Sender<PeerCommand>, mpsc::Receiver<PeerResponse>);

/// Helper enum for managing the input to the [torrent()] function.
#[derive(Debug)]
pub enum TorrentInput {
   MagnetUri(String),
   File(String),
}

/// The main engine that any outside libraries/programs should be interacting with.
/// Automatically handles all supported protocols.
///
/// TorrentEngine only supports torrenting a single file at a time (at the moment).
/// However, it should be noted that it does support all supported protocols on initialization.
/// In other words, both tcp_handler and utp_handler are available directly after
/// TorrentEngine::new() is called.
///
/// It should be noted that TorrentEngine does not seed files at the moment. In other words,
/// TorrentEngine is a leecher. The ability to seed files will be added in a future
/// commit/issue/pull request.
#[derive(Debug)]
pub struct TorrentEngine {
   metainfo: MetaInfo,
   id: PeerId,
   active_peers: Arc<Mutex<HashMap<PeerKey, PeerMessenger>>>,
   tcp_addr: Arc<Mutex<Option<SocketAddr>>>,
   utp_addr: Arc<Mutex<Option<SocketAddr>>>,
   bitfield: Arc<RwLock<BitVec<u8>>>,
   // Statistics tracking
   session_start: Instant,
   stats: Arc<Mutex<TorrentStats>>,
}

#[derive(Debug, Default)]
struct TorrentStats {
   total_peers_discovered: u64,
   unique_peers_discovered: u64,
   active_connections: u64,
   failed_connections: u64,
   bytes_downloaded: u64,
   bytes_uploaded: u64,
}

impl TorrentEngine {
   #[instrument(skip(metainfo), fields(
        info_hash = %metainfo.info_hash().unwrap(),
        announce_list_count = metainfo.announce_list().len()
    ))]
   async fn new(metainfo: MetaInfo) -> Self {
      let info_hash = metainfo.info_hash().unwrap();
      let peer_id = Arc::new(Hash::from_bytes(rand::random::<[u8; 20]>()));

      info!(
          info_hash = %info_hash,
          peer_id = %peer_id,
          trackers = metainfo.announce_list().len(),
          "Creating new torrent engine"
      );

      debug!("Torrent metadata loaded");

      TorrentEngine {
         metainfo,
         id: peer_id,
         active_peers: Arc::new(Mutex::new(HashMap::new())),
         tcp_addr: Arc::new(Mutex::new(None)),
         utp_addr: Arc::new(Mutex::new(None)),
         bitfield: Arc::new(RwLock::new(BitVec::EMPTY)),
         session_start: Instant::now(),
         stats: Arc::new(Mutex::new(TorrentStats::default())),
      }
   }

   #[instrument(skip(self), fields(
        info_hash = %self.metainfo.info_hash().unwrap()
    ))]
   async fn listen(self: Arc<Self>) -> Result<(Arc<UtpSocketUdp>, TcpListener), Error> {
      let span = tracing::debug_span!("network_setup");
      let _enter = span.enter();

      debug!("Setting up network listeners");

      let utp_socket = match UtpSocket::new_udp(SocketAddr::from_str("0.0.0.0:0").unwrap()).await {
         Ok(socket) => socket,
         Err(e) => {
            error!(error = %e, "Failed to create UTP socket");
            return Err(anyhow!("UTP socket creation failed: {}", e));
         }
      };

      let tcp_listener = match TcpListener::bind("0.0.0.0:0").await {
         Ok(listener) => listener,
         Err(e) => {
            error!(error = %e, "Failed to create TCP listener");
            return Err(anyhow!("TCP listener creation failed: {}", e));
         }
      };

      let tcp_addr = tcp_listener.local_addr().map_err(|e| {
         error!(error = %e, "Failed to get TCP local address");
         anyhow!("TCP address retrieval failed: {}", e)
      })?;

      let utp_addr = utp_socket.bind_addr();

      info!(
          tcp_addr = %tcp_addr,
          utp_addr = %utp_addr,
          "Network listeners established successfully"
      );

      Ok((utp_socket, tcp_listener))
   }

   #[instrument(skip(self, stream, me), fields(
        peer_addr = %addr,
        protocol = stream.protocol()
    ))]
   async fn handle_peer_connection(
      &self,
      stream: PeerStream,
      addr: SocketAddr,
      me: Arc<TorrentEngine>,
   ) {
      let protocol = stream.protocol();
      debug!("Processing new {protocol} peer connection");

      let peer = Peer::from_socket_addr(addr);
      let (to_tx, mut to_rx) = mpsc::channel(100);

      // Handle peer connection
      let peer_span = tracing::trace_span!("peer_handshake");
      let _peer_enter = peer_span.enter();

      peer
         .handle_peer(
            to_tx,
            me.metainfo.info_hash().unwrap(),
            Arc::clone(&me.id),
            Some(stream),
            None,
            Some(self.bitfield.read().await.clone()),
         )
         .await;

      match to_rx.recv().await {
         Some(PeerResponse::Init(from_tx)) => {
            me.active_peers.lock().await.insert(addr, (from_tx, to_rx));

            // Update statistics
            {
               let mut stats = me.stats.lock().await;
               stats.active_connections += 1;
            }

            info!("{protocol} peer successfully initialized and added to active peers");
         }
         Some(response) => {
            warn!(
               ?response,
               "Unexpected peer response during {protocol} initialization"
            );
            let mut stats = me.stats.lock().await;
            stats.failed_connections += 1;
         }
         None => {
            warn!("{protocol} peer channel closed during initialization");
            let mut stats = me.stats.lock().await;
            stats.failed_connections += 1;
         }
      }
   }

   #[instrument(skip(self), fields(
        session_duration = ?self.session_start.elapsed()
    ))]
   async fn log_statistics(&self) {
      let stats = self.stats.lock().await;
      let active_peer_count = self.active_peers.lock().await.len();
      let session_duration = self.session_start.elapsed();

      info!(
         active_peers = active_peer_count,
         session_duration_secs = session_duration.as_secs(),
         unique_peers_discovered = stats.unique_peers_discovered,
         total_peers_discovered = stats.total_peers_discovered,
         failed_connections = stats.failed_connections,
         bytes_downloaded = stats.bytes_downloaded,
         bytes_uploaded = stats.bytes_uploaded,
         "Torrent session statistics"
      );
   }

   /// The full torrenting process, summarized in a single function. As of 5/23/25, the return
   /// value of this function is temporary.
   ///
   /// The general flow of this function is as follows:
   /// - Get initial peers from trackers
   /// - Go through standard protocol for each peer (ex. handshake, then wait for bitfield, etc.).
   /// - Pieces will be maintained in the TorrentEngine struct
   /// - Get new peers from each tracker
   /// - Remove any duplicate peers
   /// - Repeat
   ///
   /// This also makes seeding very easy -- when a peer asks for a piece, just send them
   /// self.pieces at whatever index they asked for.
   ///
   /// TODO: This function will likely return a torrented file, or a path to a locally torrented file.
   #[instrument(skip(self), fields(
        info_hash = %self.metainfo.info_hash().unwrap(),
        peer_id = %self.id
    ))]
   pub async fn torrent(self: Arc<Self>) -> anyhow::Result<(), Error> {
      let session_span = tracing::info_span!("torrent_session");
      let _session_enter = session_span.enter();

      info!("Starting torrent session");

      // Network setup phase
      let network_span = tracing::debug_span!("network_setup");
      let me = self.clone();

      let (utp_listener, tcp_listener) = {
         let _network_enter = network_span.enter();
         debug!("Initializing network listeners");
         me.clone().listen().await?
      };

      // Update addresses with detailed logging
      {
         let tcp_addr = tcp_listener.local_addr().ok();
         let utp_addr = Some(utp_listener.bind_addr());

         debug!(
             tcp_addr = ?tcp_addr,
             utp_addr = ?utp_addr,
             "Updating local addresses in engine state"
         );

         let mut tcp_addr_guard = self.tcp_addr.lock().await;
         *tcp_addr_guard = tcp_addr;

         let mut utp_addr_guard = self.utp_addr.lock().await;
         *utp_addr_guard = utp_addr;
      }

      // TCP peer handler
      {
         let me = me.clone();
         let engine_ref = self.clone();
         tokio::spawn(async move {
            let span = tracing::info_span!("tcp_peer_handler");
            let _enter = span.enter();

            info!("TCP peer handler started");

            loop {
               match tcp_listener.accept().await {
                  Ok((stream, addr)) => {
                     let me_clone = me.clone();
                     let engine_clone = engine_ref.clone();
                     tokio::spawn(async move {
                        let stream = PeerStream::Tcp(stream);
                        engine_clone
                           .handle_peer_connection(stream, addr, me_clone)
                           .await;
                     });
                  }
                  Err(e) => {
                     error!(error = %e, "Failed to accept TCP connection");
                  }
               }
            }
         });
      }

      info!("TCP peer handler spawned successfully");

      // UTP peer handler
      {
         let me = me.clone();
         let listener = utp_listener.clone();
         let engine_ref = self.clone();
         tokio::spawn(async move {
            let span = tracing::info_span!("utp_peer_handler");
            let _enter = span.enter();

            info!("UTP peer handler started");

            loop {
               match listener.accept().await {
                  Ok(stream) => {
                     let addr = stream.remote_addr();
                     let me_clone = me.clone();
                     let engine_clone = engine_ref.clone();
                     tokio::spawn(async move {
                        let stream = PeerStream::Utp(stream);
                        engine_clone
                           .handle_peer_connection(stream, addr, me_clone)
                           .await;
                     });
                  }
                  Err(e) => {
                     error!(error = %e, "Failed to accept UTP connection");
                  }
               }
            }
         });
      }

      info!("UTP peer handler spawned successfully");

      // Tracker communication setup
      let tracker_span = tracing::debug_span!("tracker_communication");
      let mut rx_list = vec![];

      {
         let _tracker_enter = tracker_span.enter();

         let primary_addr = if let Some(addr) = *me.tcp_addr.lock().await {
            debug!(primary_addr = %addr, protocol = "tcp", "Using TCP as primary address");
            addr
         } else {
            let addr = me
               .utp_addr
               .lock()
               .await
               .ok_or_else(|| anyhow!("Neither TCP nor UTP address was available"))?;
            debug!(primary_addr = %addr, protocol = "utp", "Using UTP as primary address");
            addr
         };

         info!(
             primary_addr = %primary_addr,
             tracker_count = me.metainfo.announce_list().len(),
             "Making initial requests to trackers"
         );

         let info_hash = me.metainfo.info_hash().unwrap();
         for (index, tracker) in me.metainfo.announce_list().iter().enumerate() {
            match tracker
               .stream_peers(info_hash, Some(primary_addr), Some(*me.id))
               .await
            {
               Ok(rx) => {
                  debug!(tracker_index = index, tracker_url = ?tracker, "Successfully connected to tracker");
                  rx_list.push(rx);
               }
               Err(e) => {
                  warn!(
                      tracker_index = index,
                      tracker_url = ?tracker,
                      error = %e,
                      "Failed to connect to tracker"
                  );
               }
            }
         }

         if rx_list.is_empty() {
            error!("No trackers available for peer discovery");
            return Err(anyhow!("All tracker connections failed"));
         }

         info!(
            connected_trackers = rx_list.len(),
            "Tracker setup completed"
         );
         primary_addr
      };

      // Peer discovery loop
      let me_discovery = Arc::clone(&me);
      let stats_ref = Arc::clone(&self.stats);

      tokio::spawn(async move {
            let span = tracing::info_span!("peer_discovery");
            let _enter = span.enter();

            let mut peers_in_action = HashSet::new();
            let mut last_stats_log = Instant::now();
            let stats_interval = Duration::from_secs(30);

            info!("Starting peer discovery loop");

            loop {
                // Log statistics periodically
                if last_stats_log.elapsed() > stats_interval {
                    me_discovery.log_statistics().await;
                    last_stats_log = Instant::now();
                }

                for (tracker_index, rx) in rx_list.iter_mut().enumerate() {
                    match rx.recv().await {
                        Some(peers) => {
                            let peer_count = peers.len();

                            // Update statistics
                            {
                                let mut stats = stats_ref.lock().await;
                                stats.total_peers_discovered += peer_count as u64;
                            }

                            debug!(
                                tracker_index,
                                peer_count,
                                "Received peers from tracker"
                            );

                            for peer in peers {
                                if peers_in_action.insert(peer.clone()) {
                                    // Update unique peer count
                                    {
                                        let mut stats = stats_ref.lock().await;
                                        stats.unique_peers_discovered += 1;
                                    }

                                    let peer_addr = peer.socket_addr();

                                    trace!(
                                        peer_addr = %peer_addr,
                                        tracker_index,
                                        "Discovered new unique peer"
                                    );

                                    let listener = utp_listener.clone();
                                    let (to_tx, mut to_rx) = mpsc::channel(100);
                                    let me_inner = me_discovery.clone();

                                    tokio::spawn(async move {
                                        let peer_span = tracing::debug_span!(
                                            "outbound_peer_connection",
                                            peer_addr = %peer_addr
                                        );
                                        let _peer_enter = peer_span.enter();

                                        debug!("Initiating outbound connection to peer");

                                        peer.handle_peer(
                                            to_tx,
                                            me_inner.metainfo.info_hash().unwrap(),
                                            Arc::clone(&me_inner.id),
                                            None,
                                            Some(listener),
                                            Some(me_inner.bitfield.read().await.clone()),
                                        ).await;
                                    });

                                    match to_rx.recv().await {
                                        Some(PeerResponse::Init(from_tx)) => {
                                            me_discovery.clone()
                                                .active_peers
                                                .lock()
                                                .await
                                                .insert(peer_addr, (from_tx, to_rx));

                                            info!(peer_addr = %peer_addr, "Outbound peer connection established");
                                        }
                                        Some(response) => {
                                            warn!(
                                                peer_addr = %peer_addr,
                                                ?response,
                                                "Unexpected response from outbound peer"
                                            );
                                        }
                                        None => {
                                            debug!(
                                                peer_addr = %peer_addr,
                                                "Outbound peer connection failed"
                                            );
                                        }
                                    }
                                } else {
                                    trace!(
                                        peer_addr = %peer.socket_addr(),
                                        "Skipping duplicate peer"
                                    );
                                }
                            }
                        }
                        None => {
                            warn!(tracker_index, "Tracker channel closed unexpectedly");
                        }
                    }
                }
            }
        })
        .await
        .map_err(|e| {
            error!(error = %e, "Peer discovery task failed");
            anyhow!("Peer discovery failed: {}", e)
        })?;

      // Gather a single bitfield using to_rx
      {
         let mut peers = self.active_peers.lock().await;

         trace!("Locked active_peers");

         let mut receivers = FuturesUnordered::new();
         for peer in peers.values_mut() {
            let (_, rx) = peer;
            receivers.push(rx.recv());
         }

         trace!("All peers' receivers were successfully put into a vec");

         if let PeerResponse::Receive { message, .. } = receivers.next().await.unwrap().unwrap() {
            if let PeerMessages::Bitfield(bitfield) = message {
               let bitvec: BitVec<u8, Lsb0> = bitvec![u8, Lsb0; 0; bitfield.len()];
               let mut bitfield_guard = self.bitfield.write().await;
               *bitfield_guard = bitvec;
            } else {
               warn!("Did not receive a bitfield from a peer's to_tx");
            }
         } else {
            warn!("Did not receive a PeerResponse::Receive message from a peer's to_tx");
         }
      }

      trace!(
         bitfield_len = self.bitfield.read().await.len(),
         "Successfully updated bitfield"
      );

      // TODO: Implement the following phases with proper tracing:
      // - Request pieces from peers that have them
      // - Handle incoming piece messages
      // - Handle incoming request messages (seeding)

      info!("Torrent session completed");
      Ok(())
   }
}

#[cfg(test)]
mod tests {
   use std::sync::Arc;

   use tracing_subscriber::fmt;

   use crate::{engine::TorrentEngine, parser::MetaInfo};

   // THIS TEST IS NOT COMPLETE!!! (DELETEME when torrent() is completed)
   // Until torrent() is fully implemented, this test is not complete.
   // The purpose of this test at this point in time is to ensure that torrent() works to the expected point.
   //
   // This test uses its own subscriber in lieu of traced_test as it desperately needs to show
   // line numbers (which requires the use of tracing_subscriber).
   //
   // If debugging, a known good peer for the torrent in zenshuu.txt is 95.234.80.134:46519 (as of 06/17/2025).
   // This was confirmed through use of the transmission BitTorrent client.
   #[tokio::test(flavor = "multi_thread", worker_threads = 50)]
   async fn test_torrent_with_magnet_uri() {
      let subscriber = fmt()
         .with_target(true)
         .with_env_filter("libtortillas=trace,off")
         .pretty()
         .finish();
      tracing::subscriber::set_global_default(subscriber).expect("subscriber already set");

      let path = std::env::current_dir()
         .unwrap()
         .join("tests/magneturis/zenshuu.txt");
      let magnet_uri = tokio::fs::read_to_string(path).await.unwrap();

      let metainfo = MetaInfo::new(magnet_uri).await.unwrap();

      let engine = Arc::new(TorrentEngine::new(metainfo).await);

      engine.torrent().await.unwrap();
   }
}<|MERGE_RESOLUTION|>--- conflicted
+++ resolved
@@ -5,7 +5,6 @@
    sync::Arc,
 };
 
-<<<<<<< HEAD
 use anyhow::{anyhow, Error, Result};
 use bitvec::{bitvec, order::Lsb0, vec::BitVec};
 use futures::{
@@ -17,14 +16,6 @@
    net::TcpListener,
    sync::{mpsc, Mutex, RwLock},
    task::JoinSet,
-=======
-use anyhow::{Error, Result, anyhow};
-use bitvec::vec::BitVec;
-use librqbit_utp::{UtpSocket, UtpSocketUdp};
-use tokio::{
-   net::TcpListener,
-   sync::{Mutex, mpsc},
->>>>>>> 1e424326
    time::{Duration, Instant},
 };
 use tracing::{debug, error, info, instrument, trace, warn};
@@ -33,9 +24,10 @@
    hashes::Hash,
    parser::MetaInfo,
    peers::{
+      commands::{PeerCommand, PeerResponse},
+      messages::PeerMessages,
+      stream::PeerStream,
       Peer, PeerId, PeerKey,
-      commands::{PeerCommand, PeerResponse},
-      stream::PeerStream,
    },
 };
 
