[package]
name = "libtortillas"
version = "0.0.0"
edition = "2024"

[dependencies]
serde = { workspace = true }
anyhow = { workspace = true }
tokio = { workspace = true }
tracing = { workspace = true }
tracing-subscriber = { workspace = true }
atomic-time = "0.1"
serde_bencode = "^0.2.4"
serde-querystring = "0.3.0"
sha1 = "0.10.6"
hex = "0.4.3"
reqwest = "0.12.13"
serde_repr = "0.1.20"
rand = "0.9.0"
num_enum = "0.7.3"
tokio-stream = "0.1"
thiserror = "2.0.12"
async-trait = "0.1.88"
librqbit-utp = "0.6.2"
bitvec = "1.0.1"
futures = "0.3"
bencode = "0.1.16"
serde_with = "3.14.0"
tokio-retry2 = { version = "0.5.7", features = ["tracing"] }
async-stream = "0.3.6"
bytes = "1"
<<<<<<< HEAD
kameo = "0.17"
=======
kameo = "0.17.2"
>>>>>>> ad831e5c

[dev-dependencies]
tracing-test = "0.2.5"<|MERGE_RESOLUTION|>--- conflicted
+++ resolved
@@ -29,11 +29,7 @@
 tokio-retry2 = { version = "0.5.7", features = ["tracing"] }
 async-stream = "0.3.6"
 bytes = "1"
-<<<<<<< HEAD
-kameo = "0.17"
-=======
 kameo = "0.17.2"
->>>>>>> ad831e5c
 
 [dev-dependencies]
 tracing-test = "0.2.5"