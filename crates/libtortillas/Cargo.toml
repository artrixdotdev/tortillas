[package]
name = "libtortillas"
version = "0.0.0"
edition = "2024"

[dependencies]
serde = { workspace = true }
anyhow = { workspace = true }
tokio = { workspace = true }
tracing = { workspace = true }
tracing-subscriber = { workspace = true }
atomic-time = "0.1"
serde_bencode = "^0.2.4"
serde-querystring = "0.3.0"
sha1 = "0.10.6"
hex = "0.4.3"
reqwest = "0.12.13"
serde_repr = "0.1.20"
rand = "0.9.0"
num_enum = "0.7.3"
tokio-stream = "0.1"
thiserror = "2.0.12"
async-trait = "0.1.88"
librqbit-utp = "0.6.2"
bitvec = "1.0.1"
futures = "0.3"
bencode = "0.1.16"
serde_with = "3.14.0"
tokio-retry2 = { version = "0.5.7", features = ["tracing"] }
async-stream = "0.3.6"
bytes = "1"
<<<<<<< HEAD
kameo = "0.17.2"
=======
kameo = "0.17"
dashmap = "6.1.0"
>>>>>>> 485684bf

[dev-dependencies]
tracing-test = "0.2.5"<|MERGE_RESOLUTION|>--- conflicted
+++ resolved
@@ -29,12 +29,8 @@
 tokio-retry2 = { version = "0.5.7", features = ["tracing"] }
 async-stream = "0.3.6"
 bytes = "1"
-<<<<<<< HEAD
-kameo = "0.17.2"
-=======
 kameo = "0.17"
 dashmap = "6.1.0"
->>>>>>> 485684bf
 
 [dev-dependencies]
 tracing-test = "0.2.5"